[package]
authors = ["Simon Bernier St-Pierre <git@sbstp.ca>"]
edition = "2018"
license = "MPL-2.0"
name = "attohttpc"
version = "0.16.0"

categories = ["network-programming", "web-programming", "web-programming::http-client"]
description = "Small and lightweight HTTP client"
documentation = "https://docs.rs/attohttpc"
homepage = "https://github.com/sbstp/attohttpc"
keywords = ["http", "https", "client", "request", "response"]
readme = "README.md"
repository = "https://github.com/sbstp/attohttpc"

[dependencies]
encoding_rs = {version = "0.8", optional = true}
encoding_rs_io = {version = "0.1", optional = true}
flate2 = {version = "1.0", optional = true}
http = "0.2"
lazy_static = "1"
log = "0.4"
mime = {version = "0.3", optional = true}
multipart = {version = "0.17.0", optional = true}
native-tls = {version = "0.2", optional = true}
rustls = {version = "0.18", features = ["dangerous_configuration"], optional = true}
serde = {version = "1", optional = true}
serde_json = {version = "1", optional = true}
serde_urlencoded = {version = "0.6", optional = true}
url = "2"
webpki = {version = "0.21", optional = true}
webpki-roots = {version = "0.19", optional = true}
wildmatch = "1"

[target.'cfg(not(any(target_os = "windows", target_os = "macos", target_os = "ios")))'.dependencies]
openssl = {version = "0.10", optional = true}

[dev-dependencies]
anyhow = "1"
env_logger = "0.7"
<<<<<<< HEAD
rouille = "3"
=======
futures = "0.3"
futures-util = "0.3"
hyper = "0.13"
tokio = {version = "0.2", features = ["dns", "io-driver", "macros", "time", "rt-threaded"]}
tokio-rustls = "0.14"
warp = "0.2.3"
>>>>>>> 8f3dacf4

[features]
charsets = ["encoding_rs", "encoding_rs_io"]
compress = ["flate2"]
default = ["compress", "tls"]
form = ["serde", "serde_urlencoded"]
json = ["serde", "serde_json"]
multipart-form = ["multipart", "mime"]
tls = ["native-tls", "openssl"]
tls-rustls = ["rustls", "webpki", "webpki-roots"]

[package.metadata.docs.rs]
all-features = true

[[example]]
name = "cat"
path = "examples/cat.rs"
required-features = ["default"]

[[example]]
name = "imdb"
path = "examples/imdb.rs"
required-features = ["tls"]

[[example]]
name = "nhlapi"
path = "examples/nhlapi.rs"
required-features = ["tls"]

[[example]]
name = "post_json"
path = "examples/post_json.rs"
required-features = ["json"]

[[example]]
name = "post"
path = "examples/post.rs"
required-features = ["tls"]

[[example]]
name = "charset"
path = "examples/charset.rs"
required-features = ["charsets"]

[[example]]
name = "multipart"
path = "examples/multipart.rs"
required-features = ["multipart-form"]

[[test]]
name = "test_invalid_certs"
path = "tests/test_invalid_certs.rs"
required-features = ["tls"]

[[test]]
name = "test_multipart"
path = "tests/test_multipart.rs"
required-features = ["multipart-form"]<|MERGE_RESOLUTION|>--- conflicted
+++ resolved
@@ -38,16 +38,12 @@
 [dev-dependencies]
 anyhow = "1"
 env_logger = "0.7"
-<<<<<<< HEAD
-rouille = "3"
-=======
 futures = "0.3"
 futures-util = "0.3"
 hyper = "0.13"
 tokio = {version = "0.2", features = ["dns", "io-driver", "macros", "time", "rt-threaded"]}
 tokio-rustls = "0.14"
 warp = "0.2.3"
->>>>>>> 8f3dacf4
 
 [features]
 charsets = ["encoding_rs", "encoding_rs_io"]
